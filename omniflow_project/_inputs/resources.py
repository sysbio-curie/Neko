--- conflicted
+++ resolved
@@ -112,27 +112,17 @@
         self.add_database(transformed_df)
 
         return
-<<<<<<< HEAD
-        
-    def process_psp_interactions(self, kinase_int_file, phospho_effect_file, organism, expand=False):
-=======
 
     def process_psp_interactions(self, kinase_int_file, phospho_effect_file, expand=False):
->>>>>>> ee0d9926
         """
         Loads files from PhoshpositePlus (PSP), parses the files to create sign interactions based on the effect of phosphorylation on protein activities
         and creates an interaction dataframe based on the Omnipath interaction format.
         """
         kinase_int = pd.read_csv(kinase_int_file)
         phospho_effect = pd.read_csv(phospho_effect_file)
-<<<<<<< HEAD
-        # Filter kinase_int dataframe to include only human interactions
-        kinase_int_filtered = kinase_int.loc[(kinase_int['KIN_ORGANISM'] == organism) & (kinase_int['SUB_ORGANISM'] == organism)]
-=======
 
         # Filter kinase_int dataframe to include only interactions involving human organisms
         kinase_int_filtered = kinase_int.loc[(kinase_int['KIN_ORGANISM'] == 'human') & (kinase_int['SUB_ORGANISM'] == 'human')]
->>>>>>> ee0d9926
 
         # Concatenate SUB_GENE and SUB_MOD_RSD columns separated by "_"
         kinase_int_filtered['target'] = kinase_int_filtered['SUB_GENE'] + '_' + kinase_int_filtered['SUB_MOD_RSD']
@@ -147,8 +137,8 @@
             'consensus_inhibition': False,  # Assuming no data provided, set all to False
         })
 
-        # Filter phospho_effect dataframe to include only human interactions 
-        phospho_effect_filtered = phospho_effect.loc[phospho_effect['ORGANISM'] == organism]
+        # Filter phospho_effect dataframe to include only interactions involving human organisms
+        phospho_effect_filtered = phospho_effect.loc[phospho_effect['ORGANISM'] == 'human']
 
         # Keep only MOD_RSD entries with "-p" suffix and remove it
         phospho_effect_filtered['MOD_RSD'] = phospho_effect_filtered['MOD_RSD'].apply(lambda x: x[:-2] if x.endswith('-p') else x)
